--- conflicted
+++ resolved
@@ -123,12 +123,9 @@
  * <p>
  *  To retrieve trace, you can call [Metadata.getTrace()]{@link Metadata} method.
  * </p>
-<<<<<<< HEAD
- * @property {Object} customPayload Key-value payload to be passed to the server. On the Cassandra side, implementations of QueryHandler can use this data.
-=======
  * @property {Boolean} retryOnTimeout Determines if the client should retry when it didn't hear back from a host within
  * <code>socketOptions.readTimeout</code>. Default: true.
->>>>>>> 4ff2a289
+ * @property {Object} customPayload Key-value payload to be passed to the server. On the Cassandra side, implementations of QueryHandler can use this data.
  */
 
 /**
