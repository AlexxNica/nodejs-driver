--- conflicted
+++ resolved
@@ -228,16 +228,12 @@
 Client.prototype.executeAsPrepared = function () {
   var args = utils.parseCommonArgs.apply(null, arguments);
   var self = this;
-<<<<<<< HEAD
-  this._getPrepared(args.query, function (err, con, queryId) {
-=======
   //Get stack trace before sending query so the user knows where errored
   //queries come from
   var stackContainer = {};
   Error.captureStackTrace(stackContainer);
 
   self._getPrepared(args.query, function (err, con, queryId) {
->>>>>>> e2958287
     if (self._isServerUnhealthy(err)) {
       //its a fatal error, the server died
       self._setUnhealthy(con);
